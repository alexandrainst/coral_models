name: wav2vec2
type: wav2vec2
pretrained_model_id: chcaa/xls-r-300m-danish
freeze_feature_encoder: false

# Data hyperparameters
clean_dataset: true

# Model hyperparameters
sampling_rate: 16_000
activation_dropout: 0.1
attention_dropout: 0.0
hidden_dropout: 0.0
feat_proj_dropout: 0.0
feat_quantizer_dropout: 0.0
final_dropout: 0.0
mask_time_prob: 0.5
mask_time_length: 10
mask_feature_prob: 0.5
mask_feature_length: 64
<<<<<<< HEAD
layerdrop: 0.1  # This will automatically be set to 0 in a multi-gpu setting
=======
layerdrop: 0.1  # NOTE: This will automatically be set to 0 in a multi-gpu setting
>>>>>>> 6b801616
ctc_loss_reduction: sum

# Decoder hyperparameters
language_model_decoder: ngram
decoder:
  dataset_id: DDSC/reddit-da-asr-preprocessed
  dataset_subset: null
  dataset_split: train
  n: 5<|MERGE_RESOLUTION|>--- conflicted
+++ resolved
@@ -18,11 +18,7 @@
 mask_time_length: 10
 mask_feature_prob: 0.5
 mask_feature_length: 64
-<<<<<<< HEAD
-layerdrop: 0.1  # This will automatically be set to 0 in a multi-gpu setting
-=======
 layerdrop: 0.1  # NOTE: This will automatically be set to 0 in a multi-gpu setting
->>>>>>> 6b801616
 ctc_loss_reduction: sum
 
 # Decoder hyperparameters
