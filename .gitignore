# Byte-compiled / optimized / DLL files
__pycache__/
*.py[cod]

# C extensions
*.so

# Distribution / packaging
.Python
env/
.venv
build/
develop-eggs/
dist/
downloads/
eggs/
.eggs/
lib/
lib64/
parts/
sdist/
var/
*.egg-info/
.installed.cfg
*.egg

# PyInstaller
#  Usually these files are written by a python script from a template
#  before PyInstaller builds the exe, so as to inject date/other infos into it.
*.manifest
*.spec

# Installer logs
pip-log.txt
pip-delete-this-directory.txt

# Unit test / coverage reports
htmlcov/
.tox/
.coverage
.coverage.*
.cache
nosetests.xml
coverage.xml
*.cover

# Translations
*.mo
*.pot

# Django stuff:
*.log

# Sphinx documentation
docs/_build/

# PyBuilder
target/

# DotEnv configuration
.env

# Database
*.db
*.rdb

# Pycharm
.idea

# VS Code
.vscode/

# Spyder
.spyproject/

# Jupyter NB Checkpoints
.ipynb_checkpoints/

# Mac OS-specific storage files
.DS_Store

# vim
*.swp
*.swo

# Mypy cache
.mypy_cache/

# pytest cache
.pytest_cache/

# Hydra logs
outputs/
multirun/

# Documentation
docs/coral_models/
docs/coral_models.html
docs/index.html
docs/search.json

# Data
data/

# Models
models/

<<<<<<< HEAD
# Weights and biases
=======
# Weights and Biases experiment tracking
>>>>>>> a204b3e8
wandb/<|MERGE_RESOLUTION|>--- conflicted
+++ resolved
@@ -105,9 +105,5 @@
 # Models
 models/
 
-<<<<<<< HEAD
-# Weights and biases
-=======
 # Weights and Biases experiment tracking
->>>>>>> a204b3e8
 wandb/